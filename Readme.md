--- conflicted
+++ resolved
@@ -5,14 +5,6 @@
 For more details on each method please have a look at the header of the respective implementation.
 Currently supported are:
 
-<<<<<<< HEAD
-- Generalized Negative Correlation Learning
-- End2EndLearning
-- Bagging
-- (Stochastic) Gradient Boosting
-- Stochastic Multiple Choice Learning Classifier
-- Stacking
-=======
 ### Generalized Negative Correlation Learning
 Negative Correlation Learning uses the Bias-Variance-Co-Variance decomposition to derive a regularized objective function which enforces the diversity among the ensemble. The first appearance of this work was for the MSE loss in Liu et al. in 1999 / Brown et al. in 2005. 
 Optiz later proposed a similar loss using the Cross Entropy Loss, but without theoretical justifications. Webb et al. in 2019/2020 gave more theoretical background to using the Cross Entropy Loss. Note that the 2020 Paper is basically a shorter version of the 2019 for the ECML PKDD conference. 
@@ -69,7 +61,6 @@
 
 - Wolpert, D. (1992). Stacked Generalization ( Stacking ). Neural Networks.
 - Breiman, L. (1996). Stacked regressions. Machine Learning. https://doi.org/10.1007/bf00117832
->>>>>>> cbb84f6d
 
 ## Training an ensemble
 
@@ -104,10 +95,6 @@
 - Pretrained
 - LazyEnsembleClassifier
 - Soft DT
-<<<<<<< HEAD
 - Hard DT with SGD
 - BaseModels 
-- Implement https://github.com/dvornikita/fewshot_ensemble
-=======
-- Hard DT with SGD
->>>>>>> cbb84f6d
+- Implement https://github.com/dvornikita/fewshot_ensemble